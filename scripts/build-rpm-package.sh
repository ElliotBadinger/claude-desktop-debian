#!/bin/bash
set -euo pipefail

# Arguments passed from the main script
VERSION="$1"
TARGET_ARCH="$2"  # amd64|arm64
WORK_DIR="$3" # The top-level build directory (e.g., ./build)
APP_STAGING_DIR="$4" # Directory containing the prepared app files (e.g., ./build/electron-app)
PACKAGE_NAME="$5"
MAINTAINER="$6"
DESCRIPTION="$7"
: "$MAINTAINER" "$DESCRIPTION"

echo "--- Starting RPM Package Build ---"
echo "Version: $VERSION"
echo "Target Arch: $TARGET_ARCH"
echo "Work Directory: $WORK_DIR"
echo "App Staging Directory: $APP_STAGING_DIR"
echo "Package Name: $PACKAGE_NAME"

# Map target arch to RPM arch
case "$TARGET_ARCH" in
  amd64) RPM_ARCH="x86_64" ;;
  arm64) RPM_ARCH="aarch64" ;;
  *) echo "❌ Unsupported target architecture: $TARGET_ARCH"; exit 1 ;;
esac
echo "RPM Arch: $RPM_ARCH"

# Validate staging contents
if [ ! -f "$APP_STAGING_DIR/app.asar" ]; then
  echo "❌ Missing app.asar in staging directory: $APP_STAGING_DIR"
  exit 1
fi
if [ ! -d "$APP_STAGING_DIR/app.asar.unpacked" ]; then
  echo "❌ Missing app.asar.unpacked in staging directory: $APP_STAGING_DIR"
  exit 1
fi

TOPDIR="$WORK_DIR/rpm"
mkdir -p "$TOPDIR/BUILD" "$TOPDIR/RPMS" "$TOPDIR/SOURCES" "$TOPDIR/SPECS" "$TOPDIR/SRPMS" "$TOPDIR/BUILDROOT"
SPECS="$TOPDIR/SPECS"

# Logging defaults (avoid unbound variable issues and capture rpmbuild logs)
LOG_DIR="${LOG_DIR:-"$WORK_DIR/logs"}"
mkdir -p "$LOG_DIR"
LOG_FILE="${LOG_FILE:-"$LOG_DIR/rpmbuild.log"}"

# Reproducible builds: set SOURCE_DATE_EPOCH if not provided
if [ -z "${SOURCE_DATE_EPOCH:-}" ]; then
  if command -v git >/dev/null 2>&1; then
    SOURCE_DATE_EPOCH="$(git log -1 --format=%ct 2>/dev/null || date -u +%s)"
  else
    SOURCE_DATE_EPOCH="$(date -u +%s)"
  fi
  export SOURCE_DATE_EPOCH
fi

# Generate SPEC file
SPEC_FILE="$SPECS/${PACKAGE_NAME}.spec"
echo "📝 Generating spec file at $SPEC_FILE"
<<<<<<< HEAD
# Use provided metadata when generating the SPEC file
SUMMARY_TEXT="Claude Desktop for Linux"
if [ -n "${DESCRIPTION:-}" ]; then
  SUMMARY_TEXT="$DESCRIPTION"
fi

LONG_DESCRIPTION="Claude is an AI assistant from Anthropic.
This package provides the desktop interface for Claude."
if [ -n "${DESCRIPTION:-}" ]; then
  LONG_DESCRIPTION="$DESCRIPTION"
fi

PACKAGER_NAME="${MAINTAINER:-Claude Desktop Maintainers}"

cat > "$SPEC_FILE" <<'EOF'
Name:           claude-desktop
Version:        %{version}
Release:        1%{?dist}
Summary:        __SUMMARY_TEXT__
Packager:       __PACKAGER_NAME__
=======
# Disable nounset while writing heredoc to avoid accidental expansion errors if any variable-like tokens slip through
set +u
# shellcheck disable=SC2154
cat > "$SPEC_FILE" <<EOF
Name:           claude-desktop
Version:        %{version}
Release:        1%{?dist}
Summary:        ${DESCRIPTION}
Packager:       ${MAINTAINER}
>>>>>>> 5aab9c39

License:        MIT and ASL 2.0
URL:            https://github.com/ElliotBadinger/claude-desktop-debian
ExclusiveArch:  x86_64 aarch64
Requires:       hicolor-icon-theme, desktop-file-utils

%description
<<<<<<< HEAD
__LONG_DESCRIPTION__
=======
${DESCRIPTION}
>>>>>>> 5aab9c39

%prep
# No sources to unpack

%build
# Nothing to build

%install
rm -rf %{buildroot}
install -d %{buildroot}%{_libdir}/%{name}
install -d %{buildroot}%{_bindir}
install -d %{buildroot}%{_datadir}/applications

# Core application
cp -a %{stagingdir}/app.asar %{buildroot}%{_libdir}/%{name}/
cp -a %{stagingdir}/app.asar.unpacked %{buildroot}%{_libdir}/%{name}/
if [ -d "%{stagingdir}/node_modules" ]; then
  cp -a %{stagingdir}/node_modules %{buildroot}%{_libdir}/%{name}/
fi

# Launcher script
cat > %{buildroot}%{_bindir}/claude-desktop << 'EOS'
#!/bin/bash
set -e
LOG_FILE="${LOG_FILE:-$HOME/claude-desktop-launcher.log}"
echo "--- Claude Desktop Launcher Start ---" >> "$LOG_FILE"
echo "Timestamp: $(date)" >> "$LOG_FILE"
echo "Arguments: $@" >> "$LOG_FILE"

export ELECTRON_FORCE_IS_PACKAGED=true

IS_WAYLAND=false
if [ -n "$WAYLAND_DISPLAY" ]; then
  IS_WAYLAND=true
  echo "Wayland detected" >> "$LOG_FILE"
fi

ELECTRON_EXEC="electron"
LOCAL_ELECTRON_PATH_LIB64="/usr/lib64/claude-desktop/node_modules/electron/dist/electron"
LOCAL_ELECTRON_PATH_LIB="/usr/lib/claude-desktop/node_modules/electron/dist/electron"
if [ -f "$LOCAL_ELECTRON_PATH_LIB64" ]; then
  ELECTRON_EXEC="$LOCAL_ELECTRON_PATH_LIB64"
elif [ -f "$LOCAL_ELECTRON_PATH_LIB" ]; then
  ELECTRON_EXEC="$LOCAL_ELECTRON_PATH_LIB"
elif command -v electron > /dev/null; then
  ELECTRON_EXEC="$(command -v electron)"
else
  echo "Error: Electron executable not found (checked $LOCAL_ELECTRON_PATH_LIB64 and $LOCAL_ELECTRON_PATH_LIB)." >> "$LOG_FILE"
  exit 1
fi

APP_PATH_LIB64="/usr/lib64/claude-desktop/app.asar"
APP_PATH_LIB="/usr/lib/claude-desktop/app.asar"
if [ -f "$APP_PATH_LIB64" ]; then
  APP_PATH="$APP_PATH_LIB64"
else
  APP_PATH="$APP_PATH_LIB"
fi

ELECTRON_ARGS=("$APP_PATH")
if [ "$IS_WAYLAND" = true ]; then
  echo "Adding compatibility flags for Wayland session" >> "$LOG_FILE"
  ELECTRON_ARGS+=("--no-sandbox")
  ELECTRON_ARGS+=("--enable-features=UseOzonePlatform,WaylandWindowDecorations,GlobalShortcutsPortal")
  ELECTRON_ARGS+=("--ozone-platform=wayland")
  ELECTRON_ARGS+=("--enable-wayland-ime")
  ELECTRON_ARGS+=("--wayland-text-input-version=3")
fi

APP_DIR="$(dirname "$APP_PATH")"
echo "Changing directory to $APP_DIR" >> "$LOG_FILE"
cd "$APP_DIR" || { echo "Failed to cd to $APP_DIR" >> "$LOG_FILE"; exit 1; }

FINAL_CMD="\"$ELECTRON_EXEC\" \"\${ELECTRON_ARGS[@]}\" \"$@\""
echo "Executing: $FINAL_CMD" >> "$LOG_FILE"
"$ELECTRON_EXEC" "${ELECTRON_ARGS[@]}" "$@" >> "$LOG_FILE" 2>&1
EXIT_CODE=$?
echo "Electron exited with code: $EXIT_CODE" >> "$LOG_FILE"
echo "--- Claude Desktop Launcher End ---" >> "$LOG_FILE"
exit $EXIT_CODE
EOS
chmod 0755 %{buildroot}%{_bindir}/claude-desktop

# Desktop entry
cat > %{buildroot}%{_datadir}/applications/claude-desktop.desktop << 'EOD'
[Desktop Entry]
Name=Claude
Exec=/usr/bin/claude-desktop %u
Icon=claude-desktop
Type=Application
Terminal=false
Categories=Office;Utility;
MimeType=x-scheme-handler/claude;
StartupWMClass=Claude
EOD

# Icons
for size in 16 24 32 48 64 256; do
  install -d "%{buildroot}%{_datadir}/icons/hicolor/${size}x${size}/apps"
done
install -m 0644 "%{workdir}/claude_13_16x16x32.png" "%{buildroot}%{_datadir}/icons/hicolor/16x16/apps/claude-desktop.png" || true
install -m 0644 "%{workdir}/claude_11_24x24x32.png" "%{buildroot}%{_datadir}/icons/hicolor/24x24/apps/claude-desktop.png" || true
install -m 0644 "%{workdir}/claude_10_32x32x32.png" "%{buildroot}%{_datadir}/icons/hicolor/32x32/apps/claude-desktop.png" || true
install -m 0644 "%{workdir}/claude_8_48x48x32.png" "%{buildroot}%{_datadir}/icons/hicolor/48x48/apps/claude-desktop.png" || true
install -m 0644 "%{workdir}/claude_7_64x64x32.png" "%{buildroot}%{_datadir}/icons/hicolor/64x64/apps/claude-desktop.png" || true
install -m 0644 "%{workdir}/claude_6_256x256x32.png" "%{buildroot}%{_datadir}/icons/hicolor/256x256/apps/claude-desktop.png" || true

%post
if command -v update-desktop-database >/dev/null 2>&1; then
  update-desktop-database /usr/share/applications >/dev/null 2>&1 || true
fi
SANDBOX_PATH=""
if [ -f "/usr/lib64/claude-desktop/node_modules/electron/dist/chrome-sandbox" ]; then
  SANDBOX_PATH="/usr/lib64/claude-desktop/node_modules/electron/dist/chrome-sandbox"
elif [ -f "/usr/lib/claude-desktop/node_modules/electron/dist/chrome-sandbox" ]; then
  SANDBOX_PATH="/usr/lib/claude-desktop/node_modules/electron/dist/chrome-sandbox"
fi
if [ -n "$SANDBOX_PATH" ]; then
  chown root:root "$SANDBOX_PATH" || true
  chmod 4755 "$SANDBOX_PATH" || true
fi
exit 0

%postun
if command -v update-desktop-database >/dev/null 2>&1; then
  update-desktop-database /usr/share/applications >/dev/null 2>&1 || true
fi
exit 0

%files
%{_bindir}/claude-desktop
%{_datadir}/applications/claude-desktop.desktop
%{_datadir}/icons/hicolor/*/apps/claude-desktop.png
%{_libdir}/%{name}/app.asar
%{_libdir}/%{name}/app.asar.unpacked
%{_libdir}/%{name}/node_modules

%changelog
* Sat Sep 20 2025 Claude Desktop Linux Maintainers - %{version}-1
- Initial package build for Fedora

EOF

SPEC_FILE_PATH="$SPEC_FILE" \
SUMMARY_TEXT_VALUE="$SUMMARY_TEXT" \
PACKAGER_NAME_VALUE="$PACKAGER_NAME" \
LONG_DESCRIPTION_VALUE="$LONG_DESCRIPTION" \
python3 - <<'PY'
import os
from pathlib import Path

path = Path(os.environ["SPEC_FILE_PATH"])
summary = os.environ["SUMMARY_TEXT_VALUE"]
packager = os.environ["PACKAGER_NAME_VALUE"]
description = os.environ["LONG_DESCRIPTION_VALUE"]

text = path.read_text()
text = text.replace("__SUMMARY_TEXT__", summary)
text = text.replace("__PACKAGER_NAME__", packager)
text = text.replace("__LONG_DESCRIPTION__", description)
path.write_text(text)
PY
# Re-enable nounset after heredoc
set -u

echo "📦 Building RPM..."
# Pipe to tee while preserving failure with 'set -o pipefail' at script top
if ! rpmbuild -bb "$SPEC_FILE" \
    --define "_topdir $TOPDIR" \
    --define "version $VERSION" \
    --define "rpmarch $RPM_ARCH" \
    --define "stagingdir $APP_STAGING_DIR" \
    --define "workdir $WORK_DIR" \
    --define "_source_date_epoch $SOURCE_DATE_EPOCH" \
    --target "$RPM_ARCH" 2>&1 | tee "$LOG_FILE"; then
  echo "❌ rpmbuild failed. See log: $LOG_FILE"
  exit 1
fi

# Move resulting RPM next to work dir for build.sh to pick up
RPM_OUT=$(find "$TOPDIR/RPMS/$RPM_ARCH" -maxdepth 1 -name "${PACKAGE_NAME}-${VERSION}-1.*.rpm" | head -n 1 || true)
if [ -z "$RPM_OUT" ] || [ ! -f "$RPM_OUT" ]; then
  echo "❌ Failed to find built RPM in $TOPDIR/RPMS/$RPM_ARCH"
  exit 1
fi
cp -a "$RPM_OUT" "$WORK_DIR/"
echo "✓ RPM built at: $WORK_DIR/$(basename "$RPM_OUT")"
echo "--- RPM Package Build Finished ---"
exit 0<|MERGE_RESOLUTION|>--- conflicted
+++ resolved
@@ -58,7 +58,6 @@
 # Generate SPEC file
 SPEC_FILE="$SPECS/${PACKAGE_NAME}.spec"
 echo "📝 Generating spec file at $SPEC_FILE"
-<<<<<<< HEAD
 # Use provided metadata when generating the SPEC file
 SUMMARY_TEXT="Claude Desktop for Linux"
 if [ -n "${DESCRIPTION:-}" ]; then
@@ -79,17 +78,6 @@
 Release:        1%{?dist}
 Summary:        __SUMMARY_TEXT__
 Packager:       __PACKAGER_NAME__
-=======
-# Disable nounset while writing heredoc to avoid accidental expansion errors if any variable-like tokens slip through
-set +u
-# shellcheck disable=SC2154
-cat > "$SPEC_FILE" <<EOF
-Name:           claude-desktop
-Version:        %{version}
-Release:        1%{?dist}
-Summary:        ${DESCRIPTION}
-Packager:       ${MAINTAINER}
->>>>>>> 5aab9c39
 
 License:        MIT and ASL 2.0
 URL:            https://github.com/ElliotBadinger/claude-desktop-debian
@@ -97,11 +85,7 @@
 Requires:       hicolor-icon-theme, desktop-file-utils
 
 %description
-<<<<<<< HEAD
 __LONG_DESCRIPTION__
-=======
-${DESCRIPTION}
->>>>>>> 5aab9c39
 
 %prep
 # No sources to unpack
