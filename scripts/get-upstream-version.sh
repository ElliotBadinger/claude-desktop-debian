--- conflicted
+++ resolved
@@ -20,12 +20,8 @@
 WORK_DIR="$(mktemp -d -t claude-ver-XXXXXX)"
 # shellcheck disable=SC2317
 cleanup() {
-<<<<<<< HEAD
   # shellcheck disable=SC2317
   rm -rf "$WORK_DIR" 2>/dev/null || true
-=======
-  rm -rf "${WORK_DIR:?}" 2>/dev/null || true
->>>>>>> 5aab9c39
 }
 trap cleanup EXIT
 
