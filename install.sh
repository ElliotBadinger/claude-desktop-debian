#!/usr/bin/env bash
set -euo pipefail

OWNER="${CLAUDE_OWNER:-ElliotBadinger}"
REPO="${CLAUDE_REPO:-claude-desktop-debian}"
API_BASE="https://api.github.com/repos/${OWNER}/${REPO}"
ALT_OWNER="${CLAUDE_FALLBACK_OWNER:-ElliotBadinger}"

usage() { cat <<'EOF'
Usage: install.sh [--update-only] [--no-timer]
  --update-only  Attempt to update existing installation; on failure, clean reinstall.
  --no-timer     Do not install/enable auto-update timer.
EOF
}

UPDATE_ONLY=0
INSTALL_TIMER=1
DRY_RUN="${CLAUDE_DRY_RUN:-0}"
while [[ ${1:-} ]]; do
  case "$1" in
    --update-only) UPDATE_ONLY=1 ;;
    --no-timer) INSTALL_TIMER=0 ;;
    -h|--help) usage; exit 0 ;;
    *) echo "Unknown option: $1"; usage; exit 1 ;;
  esac
  shift
done

need_cmd() { command -v "$1" >/dev/null 2>&1 || { echo "Missing required command: $1"; exit 1; }; }
need_cmd curl
need_cmd uname

is_root() { [[ ${EUID:-$(id -u)} -eq 0 ]]; }
SUDO=""
if ! is_root; then
  if [[ "${DRY_RUN:-0}" = "1" ]]; then
    # In dry-run mode, do not require sudo/root
    SUDO=""
  elif command -v sudo >/dev/null 2>&1; then
    SUDO="sudo"
  else
    echo "This script requires root privileges for package installation."
    exit 1
  fi
fi

log() { echo -e "[install] $*"; }

detect_arch() {
  local m
  m="$(uname -m)"
  case "$m" in
    x86_64|amd64) echo "amd64" ;;
    aarch64|arm64) echo "arm64" ;;
    *) echo "unsupported";;
  esac
}

detect_pkg_mgr() {
  if [[ -r /etc/os-release ]]; then
<<<<<<< HEAD
    # shellcheck source=/etc/os-release disable=SC1091
=======
    # shellcheck source=/etc/os-release
    # shellcheck disable=SC1091
>>>>>>> 5aab9c39
    . /etc/os-release
    local id="${ID:-}"; local like="${ID_LIKE:-}"
    if [[ "$id" =~ (debian|ubuntu|linuxmint) ]] || [[ "$like" =~ (debian|ubuntu) ]]; then echo "apt"; return; fi
    if [[ "$id" =~ (fedora|rhel|centos|rocky|alma) ]] || [[ "$like" =~ (rhel|fedora) ]]; then echo "dnf"; return; fi
  fi
  echo "appimage"
}

fedora_version() {
<<<<<<< HEAD
  # shellcheck source=/etc/os-release disable=SC1091
=======
  # shellcheck source=/etc/os-release
  # shellcheck disable=SC1091
>>>>>>> 5aab9c39
  . /etc/os-release 2>/dev/null || true
  echo "${VERSION_ID:-40}" | cut -d. -f1
}

get_latest_release_json() {
  # Try primary repo; if it doesn't look like a valid release payload, fall back to ALT_OWNER
  local primary
  primary=$(curl -fsSL -H "Accept: application/vnd.github+json" "${API_BASE}/releases/latest" || true)
  if echo "$primary" | grep -q '"tag_name"'; then
    echo "$primary"
    return
  fi
  curl -fsSL -H "Accept: application/vnd.github+json" "https://api.github.com/repos/${ALT_OWNER}/${REPO}/releases/latest"
}

json_find_asset_url() {
  # args: regex-pattern
  local pattern="$1"
  grep -oE '"browser_download_url": "[^"]+"' | sed -E 's/^"browser_download_url": "([^"]+)".*/\1/' | grep -E "$pattern" | head -n1
}

download_to() {
  local url="$1"; local out="$2"
  log "Downloading $url"
  curl -fL --retry 3 --retry-delay 2 -o "$out" "$url"
}

install_deb() {
  local url="$1"
  if [[ "$DRY_RUN" = "1" ]]; then
    log "DRY RUN: would download and install DEB from $url"
    return 0
  fi
  local tmp
  tmp="$(mktemp -d)"
  local file="$tmp/claude.deb"
  download_to "$url" "$file"
  $SUDO dpkg -i "$file" || { $SUDO apt-get -y -f install; $SUDO dpkg -i "$file"; }
  rm -rf "$tmp"
}

install_rpm() {
  local url="$1"
  if [[ "$DRY_RUN" = "1" ]]; then
    log "DRY RUN: would install RPM from $url"
    return 0
  fi
  if command -v dnf >/dev/null 2>&1; then
    $SUDO dnf -y install "$url"
  else
    $SUDO yum -y install "$url"
  fi
}

install_appimage() {
  local url="$1"
  if [[ "$DRY_RUN" = "1" ]]; then
    log "DRY RUN: would install AppImage from $url and create launcher script/desktop entry"
    return 0
  fi
  local dir="/opt/claude-desktop"
  local bin="/usr/local/bin/claude-desktop"
  local appimage="$dir/claude-desktop.AppImage"
  $SUDO mkdir -p "$dir"
  local tmp
  tmp="$(mktemp -d)"
  download_to "$url" "$tmp/claude.AppImage"
  $SUDO install -m 0755 "$tmp/claude.AppImage" "$appimage"
  rm -rf "$tmp"
  # wrapper
  echo "#!/usr/bin/env bash" | $SUDO tee "$bin" >/dev/null
  echo "exec \"$appimage\" \"\$@\"" | $SUDO tee -a "$bin" >/dev/null
  $SUDO chmod +x "$bin"
  # desktop entry
  local desktop="/usr/share/applications/claude-desktop.desktop"
  cat <<DESK | $SUDO tee "$desktop" >/dev/null
[Desktop Entry]
Name=Claude Desktop
Comment=Anthropic Claude Desktop
Exec=$bin
Icon=claude-desktop
Terminal=false
Type=Application
Categories=Utility;Office;
DESK
}

uninstall_pkg() {
  if [[ "$DRY_RUN" = "1" ]]; then
    log "DRY RUN: would uninstall existing Claude Desktop from system (deb/rpm/appimage paths)"
    return 0
  fi
  if dpkg -s claude-desktop >/dev/null 2>&1; then
    $SUDO apt-get -y remove claude-desktop || $SUDO dpkg -r claude-desktop || true
    $SUDO apt-get -y autoremove || true
    return
  fi
  if rpm -q claude-desktop >/dev/null 2>&1; then
    if command -v dnf >/dev/null 2>&1; then $SUDO dnf -y remove claude-desktop || true; else $SUDO yum -y remove claude-desktop || true; fi
    return
  fi
  # AppImage fallback uninstall
  $SUDO rm -f /usr/local/bin/claude-desktop /usr/share/applications/claude-desktop.desktop || true
  $SUDO rm -rf /opt/claude-desktop || true
}

setup_auto_update() {
  if [[ "$DRY_RUN" = "1" ]]; then
    log "DRY RUN: would install auto-update helper and configure systemd timer or cron"
    return 0
  fi
  local updater="/usr/local/bin/claude-desktop-update"
  cat <<'UPD' | $SUDO tee "$updater" >/dev/null
#!/usr/bin/env bash
set -euo pipefail
OWNER="${CLAUDE_OWNER:-ElliotBadinger}"
REPO="${CLAUDE_REPO:-claude-desktop-debian}"
curl -fsSL "https://raw.githubusercontent.com/${OWNER}/${REPO}/main/install.sh" | bash -s -- --update-only --no-timer
UPD
  $SUDO chmod +x "$updater"

  if command -v systemctl >/dev/null 2>&1; then
    local svc="/etc/systemd/system/claude-desktop-update.service"
    local tim="/etc/systemd/system/claude-desktop-update.timer"
    cat <<'SVC' | $SUDO tee "$svc" >/dev/null
[Unit]
Description=Update Claude Desktop

[Service]
Type=oneshot
ExecStart=/usr/local/bin/claude-desktop-update
SVC
    cat <<'TMR' | $SUDO tee "$tim" >/dev/null
[Unit]
Description=Run Claude Desktop updater daily

[Timer]
OnCalendar=daily
Persistent=true

[Install]
WantedBy=timers.target
TMR
    $SUDO systemctl daemon-reload
    $SUDO systemctl enable --now claude-desktop-update.timer
    log "Enabled systemd timer 'claude-desktop-update.timer'"
  else
    local cron="/etc/cron.daily/claude-desktop-update"
    cat <<'CRON' | $SUDO tee "$cron" >/dev/null
#!/usr/bin/env bash
/usr/local/bin/claude-desktop-update >/var/log/claude-desktop-update.log 2>&1
CRON
    $SUDO chmod +x "$cron"
    log "Installed cron.daily entry for auto-update"
  fi
}

perform_install() {
  local mgr="$1"; local arch="$2"
  log "Package manager: $mgr, arch: $arch"
  local json
  json="$(get_latest_release_json)"
  local url=""
  if [[ "$mgr" == "apt" ]]; then
    url="$(echo "$json" | json_find_asset_url "claude-desktop_.*_${arch}\\.deb")"
    if [[ -z "$url" ]]; then url="$(echo "$json" | json_find_asset_url "\\.deb$")"; fi
    if [[ -z "$url" ]]; then
      log "No .deb asset found; falling back to AppImage"
      # AppImage fallback for apt path
      url="$(echo "$json" | json_find_asset_url "\\.AppImage$")"
      if [[ -z "$url" ]]; then echo "No AppImage asset found"; return 1; fi
      install_appimage "$url"
      return 0
    fi
    install_deb "$url"
    return 0
  fi
  if [[ "$mgr" == "dnf" ]]; then
    local fv
    fv="$(fedora_version)"
    local rpm_arch
    if [[ "$arch" == "amd64" ]]; then rpm_arch="x86_64"; else rpm_arch="aarch64"; fi
    url="$(echo "$json" | json_find_asset_url "claude-desktop-.*\\.fc${fv}\\.${rpm_arch}\\.rpm")"
    if [[ -z "$url" ]]; then url="$(echo "$json" | json_find_asset_url "\\.${rpm_arch}\\.rpm$")"; fi
    if [[ -z "$url" ]]; then
      log "No .rpm asset found; falling back to AppImage"
      # AppImage fallback for dnf path
      url="$(echo "$json" | json_find_asset_url "\\.AppImage$")"
      if [[ -z "$url" ]]; then echo "No AppImage asset found"; return 1; fi
      install_appimage "$url"
      return 0
    fi
    install_rpm "$url"
    return 0
  fi
  # AppImage fallback
  url="$(echo "$json" | json_find_asset_url "\\.AppImage$")"
  if [[ -z "$url" ]]; then echo "No AppImage asset found"; return 1; fi
  install_appimage "$url"
}

try_update_with_fallback() {
  local mgr="$1"; local arch="$2"
  if perform_install "$mgr" "$arch"; then
    log "Install/Update completed"
    return 0
  fi
  log "Primary install/update failed; attempting clean reinstall"
  uninstall_pkg || true
  perform_install "$mgr" "$arch"
}

main() {
  local arch; arch="$(detect_arch)"
  if [[ "$arch" == "unsupported" ]]; then echo "Unsupported architecture $(uname -m)"; exit 1; fi
  local mgr; mgr="$(detect_pkg_mgr)"
  log "Detected: mgr=$mgr arch=$arch"

  if [[ "$UPDATE_ONLY" -eq 1 ]]; then
    try_update_with_fallback "$mgr" "$arch"
  else
    try_update_with_fallback "$mgr" "$arch"
  fi

  if [[ "$INSTALL_TIMER" -eq 1 ]]; then
    setup_auto_update
  else
    log "Auto-update timer installation skipped (--no-timer)"
  fi

  log "Done."
}

main "$@"<|MERGE_RESOLUTION|>--- conflicted
+++ resolved
@@ -58,12 +58,7 @@
 
 detect_pkg_mgr() {
   if [[ -r /etc/os-release ]]; then
-<<<<<<< HEAD
     # shellcheck source=/etc/os-release disable=SC1091
-=======
-    # shellcheck source=/etc/os-release
-    # shellcheck disable=SC1091
->>>>>>> 5aab9c39
     . /etc/os-release
     local id="${ID:-}"; local like="${ID_LIKE:-}"
     if [[ "$id" =~ (debian|ubuntu|linuxmint) ]] || [[ "$like" =~ (debian|ubuntu) ]]; then echo "apt"; return; fi
@@ -73,12 +68,7 @@
 }
 
 fedora_version() {
-<<<<<<< HEAD
   # shellcheck source=/etc/os-release disable=SC1091
-=======
-  # shellcheck source=/etc/os-release
-  # shellcheck disable=SC1091
->>>>>>> 5aab9c39
   . /etc/os-release 2>/dev/null || true
   echo "${VERSION_ID:-40}" | cut -d. -f1
 }
