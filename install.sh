#!/usr/bin/env bash
set -euo pipefail

OWNER="${CLAUDE_OWNER:-ElliotBadinger}"
REPO="${CLAUDE_REPO:-claude-desktop-debian}"
API_BASE="https://api.github.com/repos/${OWNER}/${REPO}"
ALT_OWNER="${CLAUDE_FALLBACK_OWNER:-ElliotBadinger}"

usage() { cat <<'EOF'
Usage: install.sh [--update-only] [--no-timer]
  --update-only  Attempt to update existing installation; on failure, clean reinstall.
  --no-timer     Do not install/enable auto-update timer.
EOF
}

UPDATE_ONLY=0
INSTALL_TIMER=1
DRY_RUN="${CLAUDE_DRY_RUN:-0}"
while [[ ${1:-} ]]; do
  case "$1" in
    --update-only) UPDATE_ONLY=1 ;;
    --no-timer) INSTALL_TIMER=0 ;;
    -h|--help) usage; exit 0 ;;
    *) echo "Unknown option: $1"; usage; exit 1 ;;
  esac
  shift
done

need_cmd() { command -v "$1" >/dev/null 2>&1 || { echo "Missing required command: $1"; exit 1; }; }
need_cmd curl
need_cmd uname

is_root() { [[ ${EUID:-$(id -u)} -eq 0 ]]; }
SUDO=""
if ! is_root; then
  if [[ "${DRY_RUN:-0}" = "1" ]]; then
    # In dry-run mode, do not require sudo/root
    SUDO=""
  elif command -v sudo >/dev/null 2>&1; then
    SUDO="sudo"
  else
    echo "This script requires root privileges for package installation."
    exit 1
  fi
fi

log() { echo -e "[install] $*"; }

detect_arch() {
  local m
  m="$(uname -m)"
  case "$m" in
    x86_64|amd64) echo "amd64" ;;
    aarch64|arm64) echo "arm64" ;;
    *) echo "unsupported";;
  esac
}

detect_pkg_mgr() {
  if [[ -r /etc/os-release ]]; then
    # shellcheck source=/etc/os-release
    # shellcheck disable=SC1091
    . /etc/os-release
    local id="${ID:-}"
    local like="${ID_LIKE:-}"
    if [[ "$id" =~ (debian|ubuntu|linuxmint) ]] || [[ "$like" =~ (debian|ubuntu) ]]; then echo "apt"; return; fi
    if [[ "$id" =~ (fedora|rhel|centos|rocky|alma) ]] || [[ "$like" =~ (rhel|fedora) ]]; then echo "dnf"; return; fi
  fi
  echo "appimage"
}

<<<<<<< HEAD
# shellcheck source=/etc/os-release
fedora_version() {
=======
fedora_version() {
  # shellcheck source=/etc/os-release
>>>>>>> 5aab9c39
  # shellcheck disable=SC1091
  . /etc/os-release 2>/dev/null || true
  echo "${VERSION_ID:-40}" | cut -d. -f1
}

get_latest_release_json() {
  # Try primary repo; if it doesn't look like a valid release payload, fall back to ALT_OWNER
  local primary
  primary=$(curl -fsSL -H "Accept: application/vnd.github+json" "${API_BASE}/releases/latest" || true)
  if echo "$primary" | grep -q '"tag_name"'; then
    echo "$primary"
    return
  fi
  curl -fsSL -H "Accept: application/vnd.github+json" "https://api.github.com/repos/${ALT_OWNER}/${REPO}/releases/latest"
}

json_find_asset_url() {
  # args: regex-pattern
  local pattern="$1"
  grep -oE '"browser_download_url": "[^"]+"' | sed -E 's/^"browser_download_url": "([^"]+)".*/\1/' | grep -E "$pattern" | head -n1
}

download_to() {
  local url="$1"; local out="$2"
  log "Downloading $url"
  curl -fL --retry 3 --retry-delay 2 -o "$out" "$url"
}

install_deb() {
  local url="$1"
  if [[ "$DRY_RUN" = "1" ]]; then
    log "DRY RUN: would download and install DEB from $url"
    return 0
  fi
  local tmp
  tmp="$(mktemp -d)"
  local file="$tmp/claude.deb"
  download_to "$url" "$file"
  $SUDO dpkg -i "$file" || { $SUDO apt-get -y -f install; $SUDO dpkg -i "$file"; }
  rm -rf "$tmp"
}

install_rpm() {
  local url="$1"
  if [[ "$DRY_RUN" = "1" ]]; then
    log "DRY RUN: would install RPM from $url"
    return 0
  fi
  if command -v dnf >/dev/null 2>&1; then
    $SUDO dnf -y install "$url"
  else
    $SUDO yum -y install "$url"
  fi
}

install_appimage() {
  local url="$1"
  if [[ "$DRY_RUN" = "1" ]]; then
    log "DRY RUN: would install AppImage from $url and create launcher script/desktop entry"
    return 0
  fi
  local dir="/opt/claude-desktop"
  local bin="/usr/local/bin/claude-desktop"
  local appimage="$dir/claude-desktop.AppImage"
  $SUDO mkdir -p "$dir"
  local tmp
  tmp="$(mktemp -d)"
  download_to "$url" "$tmp/claude.AppImage"
  $SUDO install -m 0755 "$tmp/claude.AppImage" "$appimage"
  rm -rf "$tmp"
  # wrapper
  echo "#!/usr/bin/env bash" | $SUDO tee "$bin" >/dev/null
  echo "exec \"$appimage\" \"\$@\"" | $SUDO tee -a "$bin" >/dev/null
  $SUDO chmod +x "$bin"
  # desktop entry
  local desktop="/usr/share/applications/claude-desktop.desktop"
  cat <<DESK | $SUDO tee "$desktop" >/dev/null
[Desktop Entry]
Name=Claude Desktop
Comment=Anthropic Claude Desktop
Exec=$bin
Icon=claude-desktop
Terminal=false
Type=Application
Categories=Utility;Office;
DESK
}

uninstall_pkg() {
  if [[ "$DRY_RUN" = "1" ]]; then
    log "DRY RUN: would uninstall existing Claude Desktop from system (deb/rpm/appimage paths)"
    return 0
  fi
  if dpkg -s claude-desktop >/dev/null 2>&1; then
    $SUDO apt-get -y remove claude-desktop || $SUDO dpkg -r claude-desktop || true
    $SUDO apt-get -y autoremove || true
    return
  fi
  if rpm -q claude-desktop >/dev/null 2>&1; then
    if command -v dnf >/dev/null 2>&1; then $SUDO dnf -y remove claude-desktop || true; else $SUDO yum -y remove claude-desktop || true; fi
    return
  fi
  # AppImage fallback uninstall
  $SUDO rm -f /usr/local/bin/claude-desktop /usr/share/applications/claude-desktop.desktop || true
  $SUDO rm -rf /opt/claude-desktop || true
}

setup_auto_update() {
  if [[ "$DRY_RUN" = "1" ]]; then
    log "DRY RUN: would install auto-update helper and configure systemd timer or cron"
    return 0
  fi
  local updater="/usr/local/bin/claude-desktop-update"
  cat <<'UPD' | $SUDO tee "$updater" >/dev/null
#!/usr/bin/env bash
set -euo pipefail
OWNER="${CLAUDE_OWNER:-ElliotBadinger}"
REPO="${CLAUDE_REPO:-claude-desktop-debian}"
curl -fsSL "https://raw.githubusercontent.com/${OWNER}/${REPO}/main/install.sh" | bash -s -- --update-only --no-timer
UPD
  $SUDO chmod +x "$updater"

  if command -v systemctl >/dev/null 2>&1; then
    local svc="/etc/systemd/system/claude-desktop-update.service"
    local tim="/etc/systemd/system/claude-desktop-update.timer"
    cat <<'SVC' | $SUDO tee "$svc" >/dev/null
[Unit]
Description=Update Claude Desktop

[Service]
Type=oneshot
ExecStart=/usr/local/bin/claude-desktop-update
SVC
    cat <<'TMR' | $SUDO tee "$tim" >/dev/null
[Unit]
Description=Run Claude Desktop updater daily

[Timer]
OnCalendar=daily
Persistent=true

[Install]
WantedBy=timers.target
TMR
    $SUDO systemctl daemon-reload
    $SUDO systemctl enable --now claude-desktop-update.timer
    log "Enabled systemd timer 'claude-desktop-update.timer'"
  else
    local cron="/etc/cron.daily/claude-desktop-update"
    cat <<'CRON' | $SUDO tee "$cron" >/dev/null
#!/usr/bin/env bash
/usr/local/bin/claude-desktop-update >/var/log/claude-desktop-update.log 2>&1
CRON
    $SUDO chmod +x "$cron"
    log "Installed cron.daily entry for auto-update"
  fi
}

perform_install() {
  local mgr="$1"; local arch="$2"
  log "Package manager: $mgr, arch: $arch"
  local json
  json="$(get_latest_release_json)"
  local url=""
  if [[ "$mgr" == "apt" ]]; then
    url="$(echo "$json" | json_find_asset_url "claude-desktop_.*_${arch}\\.deb")"
    if [[ -z "$url" ]]; then url="$(echo "$json" | json_find_asset_url "\\.deb$")"; fi
    if [[ -z "$url" ]]; then
      log "No .deb asset found; falling back to AppImage"
      # AppImage fallback for apt path
      url="$(echo "$json" | json_find_asset_url "\\.AppImage$")"
      if [[ -z "$url" ]]; then echo "No AppImage asset found"; return 1; fi
      install_appimage "$url"
      return 0
    fi
    install_deb "$url"
    return 0
  fi
  if [[ "$mgr" == "dnf" ]]; then
    local fv
    fv="$(fedora_version)"
    local rpm_arch
    if [[ "$arch" == "amd64" ]]; then rpm_arch="x86_64"; else rpm_arch="aarch64"; fi
    url="$(echo "$json" | json_find_asset_url "claude-desktop-.*\\.fc${fv}\\.${rpm_arch}\\.rpm")"
    if [[ -z "$url" ]]; then url="$(echo "$json" | json_find_asset_url "\\.${rpm_arch}\\.rpm$")"; fi
    if [[ -z "$url" ]]; then
      log "No .rpm asset found; falling back to AppImage"
      # AppImage fallback for dnf path
      url="$(echo "$json" | json_find_asset_url "\\.AppImage$")"
      if [[ -z "$url" ]]; then echo "No AppImage asset found"; return 1; fi
      install_appimage "$url"
      return 0
    fi
    install_rpm "$url"
    return 0
  fi
  # AppImage fallback
  url="$(echo "$json" | json_find_asset_url "\\.AppImage$")"
  if [[ -z "$url" ]]; then echo "No AppImage asset found"; return 1; fi
  install_appimage "$url"
}

try_update_with_fallback() {
  local mgr="$1"; local arch="$2"
  if perform_install "$mgr" "$arch"; then
    log "Install/Update completed"
    return 0
  fi
  log "Primary install/update failed; attempting clean reinstall"
  uninstall_pkg || true
  perform_install "$mgr" "$arch"
}

main() {
  local arch; arch="$(detect_arch)"
  if [[ "$arch" == "unsupported" ]]; then echo "Unsupported architecture $(uname -m)"; exit 1; fi
  local mgr; mgr="$(detect_pkg_mgr)"
  log "Detected: mgr=$mgr arch=$arch"

  if [[ "$UPDATE_ONLY" -eq 1 ]]; then
    try_update_with_fallback "$mgr" "$arch"
  else
    try_update_with_fallback "$mgr" "$arch"
  fi

  if [[ "$INSTALL_TIMER" -eq 1 ]]; then
    setup_auto_update
  else
    log "Auto-update timer installation skipped (--no-timer)"
  fi

  log "Done."
}

main "$@"<|MERGE_RESOLUTION|>--- conflicted
+++ resolved
@@ -69,13 +69,8 @@
   echo "appimage"
 }
 
-<<<<<<< HEAD
 # shellcheck source=/etc/os-release
 fedora_version() {
-=======
-fedora_version() {
-  # shellcheck source=/etc/os-release
->>>>>>> 5aab9c39
   # shellcheck disable=SC1091
   . /etc/os-release 2>/dev/null || true
   echo "${VERSION_ID:-40}" | cut -d. -f1
