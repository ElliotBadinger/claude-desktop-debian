--- conflicted
+++ resolved
@@ -429,11 +429,7 @@
 echo "📦 Extracting resources from $CLAUDE_EXE_FILENAME into separate directory..."
 CLAUDE_EXTRACT_DIR="$WORK_DIR/claude-extract"
 mkdir -p "$CLAUDE_EXTRACT_DIR"
-<<<<<<< HEAD
 rm -rf "${CLAUDE_EXTRACT_DIR:?}/"*
-=======
-find "${CLAUDE_EXTRACT_DIR:?}" -mindepth 1 -maxdepth 1 -exec rm -rf {} +
->>>>>>> 5aab9c39
 if ! 7z x -y "$CLAUDE_EXE_PATH" -o"$CLAUDE_EXTRACT_DIR"; then
     echo "❌ Failed to extract installer"
     cd "$PROJECT_ROOT" && exit 1
